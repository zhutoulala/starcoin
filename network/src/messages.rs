// Copyright (c) The Starcoin Core Contributors
// SPDX-License-Identifier: Apache-2.0

use crate::helper::get_unix_ts;
use libra_crypto::{
    hash::{CryptoHash, CryptoHasher, TestOnlyHasher},
    HashValue,
};
use types::account_address::AccountAddress;
use parity_codec::{Decode, Encode};
use actix::prelude::*;
use anyhow::Result;
use types::transaction::SignedUserTransaction;

#[derive(Message)]
#[rtype(result = "u64")]
pub struct GetCounterMessage {}

/// message from peer
#[derive(Message)]
<<<<<<< HEAD
#[rtype(result = "Result<()>")]
pub enum PeerMessage {
    UserTransaction(SignedUserTransaction),
=======
#[rtype(result = "()")]
pub struct StopMessage {}

#[derive(Message)]
#[rtype(result = "()")]
pub struct BroadcastTransactionMessage {
    pub tx: SignedTransaction,
}

#[derive(Clone, Debug)]
pub struct InnerMessage {
    pub peer_id: AccountAddress,
    pub msg: Message,
}

impl CryptoHash for InnerMessage {
    type Hasher = TestOnlyHasher;

    fn hash(&self) -> HashValue {
        let mut state = Self::Hasher::default();
        state.write(&self.msg.clone().into_bytes());
        state.finish()
    }
}

#[derive(Debug, PartialEq, Eq, Clone, Encode, Decode)]
pub enum Message {
    ACK(u128),
    Payload(PayloadMsg),
}

#[derive(Debug, PartialEq, Eq, Clone, Encode, Decode)]
pub struct PayloadMsg {
    pub id: u128,
    pub data: Vec<u8>,
}

impl Message
    where
        Self: Decode + Encode,
{
    pub fn into_bytes(self) -> Vec<u8> {
        self.encode()
    }

    pub fn from_bytes(bytes: &[u8]) -> Result<Self, ()>
        where
            Self: Sized,
    {
        Decode::decode(&mut &bytes[..]).ok_or(())
    }
}

impl Message {
    pub fn new_ack(message_id: u128) -> Message {
        Message::ACK(message_id)
    }

    pub fn new_payload(data: Vec<u8>) -> (Message, u128) {
        let message_id = get_unix_ts();
        (
            Message::Payload(PayloadMsg {
                id: message_id,
                data,
            }),
            message_id,
        )
    }
    pub fn new_message(data: Vec<u8>) -> Message {
        Message::Payload(PayloadMsg { id: 0, data })
    }

    pub fn as_payload(self) -> Option<Vec<u8>> {
        match self {
            Message::Payload(p) => Some(p.data),
            _ => None,
        }
    }
}

#[derive(Debug, PartialEq, Eq, Clone)]
pub struct NetworkMessage {
    pub peer_id: AccountAddress,
    pub data: Vec<u8>,
>>>>>>> 2bce9d4c
}<|MERGE_RESOLUTION|>--- conflicted
+++ resolved
@@ -18,18 +18,9 @@
 
 /// message from peer
 #[derive(Message)]
-<<<<<<< HEAD
 #[rtype(result = "Result<()>")]
 pub enum PeerMessage {
     UserTransaction(SignedUserTransaction),
-=======
-#[rtype(result = "()")]
-pub struct StopMessage {}
-
-#[derive(Message)]
-#[rtype(result = "()")]
-pub struct BroadcastTransactionMessage {
-    pub tx: SignedTransaction,
 }
 
 #[derive(Clone, Debug)]
@@ -107,5 +98,4 @@
 pub struct NetworkMessage {
     pub peer_id: AccountAddress,
     pub data: Vec<u8>,
->>>>>>> 2bce9d4c
 }