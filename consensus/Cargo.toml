[package]
name = "starcoin-consensus"
version = "0.1.0"
authors = ["Starcoin Core Dev <dev@starcoin.org>"]
license = "Apache-2.0"
publish = false
edition = "2018"

# See more keys and their definitions at https://doc.rust-lang.org/cargo/reference/manifest.html

[dependencies]
anyhow = "1.0"
futures = { version = "0.3.2"}
config = {path = "../config", package="starcoin-config"}
types = {path = "../types", package="starcoin-types"}
traits = {path = "../core/traits", package="starcoin-traits"}
crypto = { package="starcoin-crypto", path = "../commons/crypto"}
<<<<<<< HEAD
rand = { version = "0.6.5", default-features = false }
logger = {path = "../commons/logger", package="starcoin-logger"}
=======
logger = {path = "../commons/logger", package="starcoin-logger"}
blake2-rfc = "0.2"
async-std = { version = "1.0.1", features = ["unstable"]}
byteorder = "1.3.1"
>>>>>>> d58f2dc3
<|MERGE_RESOLUTION|>--- conflicted
+++ resolved
@@ -15,12 +15,8 @@
 types = {path = "../types", package="starcoin-types"}
 traits = {path = "../core/traits", package="starcoin-traits"}
 crypto = { package="starcoin-crypto", path = "../commons/crypto"}
-<<<<<<< HEAD
 rand = { version = "0.6.5", default-features = false }
-logger = {path = "../commons/logger", package="starcoin-logger"}
-=======
 logger = {path = "../commons/logger", package="starcoin-logger"}
 blake2-rfc = "0.2"
 async-std = { version = "1.0.1", features = ["unstable"]}
-byteorder = "1.3.1"
->>>>>>> d58f2dc3
+byteorder = "1.3.1"