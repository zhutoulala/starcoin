--- conflicted
+++ resolved
@@ -3,40 +3,18 @@
 
 use anyhow::Result;
 use config::NodeConfig;
-<<<<<<< HEAD
 
-=======
-pub use crypto::HashValue;
->>>>>>> d58f2dc3
 use futures::channel::oneshot;
 use std::convert::TryFrom;
 use std::sync::Arc;
 use traits::ChainReader;
-<<<<<<< HEAD
 use types::block::{Block, BlockHeader, BlockTemplate};
 
-=======
-use types::block::{Block, BlockHeader, BlockNumber, BlockTemplate};
-use async_std::sync::{Receiver, Sender};
-pub use blake2_rfc::blake2b::blake2b;
-use byteorder::{ByteOrder, LittleEndian, WriteBytesExt};
-pub use types::{H256, U256};
-use std::convert::{From, Into};
-use std::fmt::{Debug, Error, Formatter};
->>>>>>> d58f2dc3
 pub mod dummy;
 pub mod consensus_impl;
-pub mod difficult;
-
-pub const BLOCK_WINDOW: u32 = 24;
-pub const BLOCK_TIME_SEC: u32 = 60;
-pub const PROOF_SIZE: usize = 42;
-pub const CYCLE_LENGTH_U8: usize = PROOF_SIZE << 3;
-
 pub trait ConsensusHeader: TryFrom<Vec<u8>> + Into<Vec<u8>> + std::marker::Unpin {}
 
 pub trait Consensus: std::marker::Unpin {
-<<<<<<< HEAD
     fn init_genesis_header(config: Arc<NodeConfig>) -> Vec<u8>;
 
     fn verify_header(
@@ -51,156 +29,12 @@
         block_template: BlockTemplate,
         cancel: oneshot::Receiver<()>,
     ) -> Result<Block>;
-=======
-    fn verify_header(reader: &dyn ChainReader, header: &BlockHeader) -> Result<()>;
->>>>>>> d58f2dc3
 }
 
-
-pub trait MineState: Send + Sync {
-    fn get_current_mine_ctx(&self, algo: Algo) -> Option<MineCtx>;
-    fn mine_accept(&self, mine_ctx: &MineCtx, solution: Solution, nonce: u32) -> bool;
-    fn mine_block(&mut self, header: Vec<u8>) -> (Receiver<Option<Proof>>, Sender<Option<Proof>>);
-}
-
-#[derive(Clone)]
-pub struct Solution([u8; CYCLE_LENGTH_U8]);
-
-impl Default for Solution {
-    fn default() -> Self {
-        Solution([0u8; CYCLE_LENGTH_U8])
+#[cfg(test)]
+mod tests {
+    #[test]
+    fn it_works() {
+        assert_eq!(2 + 2, 4);
     }
-}
-
-impl Eq for Solution {}
-
-impl Debug for Solution {
-    fn fmt(&self, f: &mut Formatter<'_>) -> Result<(), Error> {
-        self.0.to_vec().fmt(f)
-    }
-}
-
-impl PartialEq for Solution {
-    fn eq(&self, other: &Self) -> bool {
-        self.0.to_vec() == other.0.to_vec()
-    }
-}
-
-impl Solution {
-    pub fn hash(&self) -> H256 {
-        let b = blake2b(32, &[], &self.0).as_bytes().to_owned();
-        let mut hash = [0u8; 32];
-        hash.copy_from_slice(&b);
-        hash.into()
-    }
-}
-
-impl Into<Vec<u8>> for Solution {
-    fn into(self) -> Vec<u8> {
-        self.0.to_vec()
-    }
-}
-
-impl From<Vec<u8>> for Solution {
-    fn from(s: Vec<u8>) -> Self {
-        let mut sol = [0u8; CYCLE_LENGTH_U8];
-        sol.copy_from_slice(&s);
-        Solution(sol)
-    }
-}
-
-impl From<Vec<u64>> for Solution {
-    fn from(s: Vec<u64>) -> Self {
-        let mut sol: [u8; CYCLE_LENGTH_U8] = [0u8; CYCLE_LENGTH_U8];
-        LittleEndian::write_u64_into(&s, &mut sol);
-        Solution(sol)
-    }
-}
-
-impl Into<Vec<u64>> for Solution {
-    fn into(self) -> Vec<u64> {
-        let sol: [u64; PROOF_SIZE] = self.into();
-        sol.to_vec()
-    }
-}
-
-impl From<[u64; PROOF_SIZE]> for Solution {
-    fn from(solution: [u64; PROOF_SIZE]) -> Self {
-        let mut sol = [0u8; CYCLE_LENGTH_U8];
-        LittleEndian::write_u64_into(&solution, &mut sol);
-        Solution(sol)
-    }
-}
-
-impl Into<[u64; PROOF_SIZE]> for Solution {
-    fn into(self) -> [u64; PROOF_SIZE] {
-        let mut dst = [0u64; PROOF_SIZE];
-        LittleEndian::read_u64_into(&self.0, &mut dst);
-        dst
-    }
-}
-
-#[derive(PartialEq, Eq, Debug, Clone)]
-pub struct Proof {
-    pub solution: Solution,
-    pub nonce: u32,
-    pub algo: Algo,
-    pub target: U256,
-}
-
-impl Default for Proof {
-    fn default() -> Self {
-        Proof {
-            solution: Default::default(),
-            nonce: 0,
-            algo: Algo::CUCKOO,
-            target: U256::max_value(),
-        }
-    }
-}
-
-#[derive(PartialEq, Eq, Debug, Clone)]
-pub struct MineCtx {
-    pub header: Vec<u8>,
-    pub target: Option<U256>,
-    pub algo: Option<Algo>,
-}
-
-#[derive(PartialEq, Eq, Debug, Clone)]
-pub enum Algo {
-    CUCKOO,
-    SCRYPT,
-}
-
-impl From<u32> for Algo {
-    fn from(algo: u32) -> Self {
-        match algo {
-            0 => Algo::CUCKOO,
-            1 => Algo::SCRYPT,
-            _ => Algo::CUCKOO,
-        }
-    }
-}
-
-impl Into<u32> for Algo {
-    fn into(self) -> u32 {
-        match self {
-            Algo::CUCKOO => 0,
-            Algo::SCRYPT => 1,
-        }
-    }
-}
-
-pub fn set_header_nonce(header: &[u8], nonce: u32) -> Vec<u8> {
-    let len = header.len();
-    let mut header = header.to_owned();
-    header.truncate(len - 4);
-    let _ = header.write_u32::<LittleEndian>(nonce);
-    header
-}
-
-pub fn u256_to_vec(u: U256) -> Vec<u8> {
-    let mut t = vec![0u8; 32];
-    u.to_little_endian(&mut t);
-    t
 }