--- conflicted
+++ resolved
@@ -35,24 +35,6 @@
         with:
           command: build
           args: --all
-<<<<<<< HEAD
-  test:
-    runs-on: ${{matrix.os}}
-    strategy:
-      matrix:
-        os: [linux]
-    steps:
-      - uses: actions/checkout@v1
-        with:
-          submodules: recursive
-      - name: setup rust toolchain
-        uses: actions-rs/toolchain@v1
-        with:
-          toolchain: stable
-      - name: dev setup
-        run: bash ./scripts/dev_setup.sh
-=======
->>>>>>> a7a9f733
       - name: build testbin
         uses: actions-rs/cargo@v1
         with:
