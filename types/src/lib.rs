// Copyright (c) The Starcoin Core Contributors
// SPDX-License-Identifier: Apache-2.0

pub mod access_path;
pub mod account_address;
pub mod account_config;
pub mod account_state;
pub mod block;
pub mod block_metadata;
pub mod byte_array;
pub mod change_set;
pub mod contract_event;
pub mod event;
pub mod identifier;
pub mod ids;
pub mod language_storage;
pub mod peer_info;
pub mod proof;
pub mod startup_info;
pub mod state_set;
pub mod system_events;
pub mod transaction;
pub mod vm_error;
<<<<<<< HEAD
pub mod write_set;
=======
pub mod with_proof;
pub mod write_set;
pub use ethereum_types::{H256, U256};

#[cfg(test)]
mod tests {
    #[test]
    fn it_works() {
        assert_eq!(2 + 2, 4);
    }
}
>>>>>>> d58f2dc3
<|MERGE_RESOLUTION|>--- conflicted
+++ resolved
@@ -21,10 +21,6 @@
 pub mod system_events;
 pub mod transaction;
 pub mod vm_error;
-<<<<<<< HEAD
-pub mod write_set;
-=======
-pub mod with_proof;
 pub mod write_set;
 pub use ethereum_types::{H256, U256};
 
@@ -34,5 +30,4 @@
     fn it_works() {
         assert_eq!(2 + 2, 4);
     }
-}
->>>>>>> d58f2dc3
+}